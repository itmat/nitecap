import magic
from flask import Blueprint, request, session, url_for, redirect, render_template, flash, send_file, jsonify
from pandas.errors import ParserError

from exceptions import NitecapException
from models.spreadsheets.spreadsheet import Spreadsheet
from werkzeug.utils import secure_filename
import os
from pathlib import Path
import pandas as pd
import uuid
from models.users.decorators import requires_login
from models.users.user import User
import json
from flask import current_app
import constants

spreadsheet_blueprint = Blueprint('spreadsheets', __name__)

@spreadsheet_blueprint.route('/load_spreadsheet', methods=['GET','POST'])
def load_spreadsheet():
    current_app.logger.info('Loading spreadsheet')
    if request.method == 'POST':
        # http: // flask.pocoo.org / docs / 1.0 / patterns / fileuploads /  # improving-uploads
        descriptive_name = request.form['descriptive_name']
        days = request.form['days']
        timepoints = request.form['timepoints']
        repeated_measures = request.form['repeated_measures']
        repeated_measures = True if repeated_measures == 'y' else False
        header_row = request.form['header_row']
        upload_file = request.files['upload_file'] if 'upload_file' in request.files else None

        # Validate and give errors
        errors = []

        if not descriptive_name or len(descriptive_name) > 250:
            errors.append(f"A descriptive name is required and may be no longer than 250 characters.")
        if not days or not days.isdigit():
            errors.append(f"The value for days is required and must be a positve integer.")
        if not timepoints or not timepoints.isdigit():
            errors.append(f"The value for timepoints is required and must be a positve integer.")
        if not header_row or not header_row.isdigit():
            errors.append(f"The value of the header row is required and must be a positive integer.")
        if not upload_file:
            errors.append(f'No spreadsheet file was provided.')
        else:
            if not len(upload_file.filename):
                errors.append('No spreadsheet file was provided.')
            if not allowed_file(upload_file.filename):
                errors.append(f"File must be one of the following types: {', '.join(constants.ALLOWED_EXTENSIONS)}")
        if errors:
            return render_template('spreadsheets/spreadsheet_upload_form.html', errors=errors,
                                   descriptive_name=descriptive_name, days=days,
                                   timepoints=timepoints, repeated_measures=repeated_measures, header_row=header_row)

        # Not really necessary since we re-name the file.
        filename = secure_filename(upload_file.filename)

        extension = Path(filename).suffix
        new_filename = uuid.uuid4().hex + extension
        file_path = os.path.join(os.environ.get('UPLOAD_FOLDER'), new_filename)
        upload_file.save(file_path)

        # It appears that we can only verify the mime type of a file once saved.  We will delete it if it is found not
        # to be one of the accepted file mime types.
        disallowed_mime_type = f"Only comma or tab delimited files or Excel spreadsheets are accepted.  They may be gzipped."
        x = magic.Magic(mime=True)
        z = magic.Magic(mime=True, uncompress=True)
        file_mime_type = x.from_file(file_path)
        print(file_mime_type)
        if file_mime_type not in constants.ALLOWED_MIME_TYPES:
            errors.append(disallowed_mime_type)
        elif file_mime_type in constants.COMPRESSED_MIME_TYPES:
            file_mime_type = z.from_file(file_path)
            print(file_mime_type)
            if file_mime_type not in constants.ALLOWED_MIME_TYPES:
                errors.append(disallowed_mime_type)
        if errors:
            os.remove(file_path)
            return render_template('spreadsheets/spreadsheet_upload_form.html', errors=errors,
                                   descriptive_name=descriptive_name, days=days,
                                   timepoints=timepoints, repeated_measures=repeated_measures, header_row=header_row)

        # For some files masquerading as one of the acceptable file types by virtue of its file extension, we
        # may only be able to identify it when pandas fails to parse it while creating a spreadsheet object.
        # We throw the file away and report the error.
        user_id = None
        if 'email' in session and session['email']:
            user = User.find_by_email(session['email'])
            if user:
                user_id = user.id
        try:
            spreadsheet = Spreadsheet(descriptive_name=descriptive_name,
                                      days = days,
                                      timepoints = timepoints,
                                      repeated_measures = repeated_measures,
                                      header_row = header_row,
                                      original_filename = filename,
                                      file_mime_type = file_mime_type,
                                      uploaded_file_path = file_path,
                                      user_id = user_id)
        except NitecapException as ne:
            current_app.logger.error(f"NitecapException {ne}")
            os.remove(file_path)
            errors.append(ne.message)
            return render_template('spreadsheets/spreadsheet_upload_form.html', errors=errors, days=days, timepoints=timepoints)
        spreadsheet.save_to_db()
        session['spreadsheet_id'] = spreadsheet.id

        return redirect(url_for('.identify_spreadsheet_columns'))

    return render_template('spreadsheets/spreadsheet_upload_form.html')

def allowed_file(filename):
    extension = Path(filename).suffix
    return extension.lower() in constants.ALLOWED_EXTENSIONS

@spreadsheet_blueprint.route('spreadsheets/identify_spreadsheet_columns', methods=['GET','POST'])
def identify_spreadsheet_columns():
    errors = []

    if 'spreadsheet_id' not in session or not session['spreadsheet_id']:
        errors.append("You may only work with your own spreadsheet.")
        return render_template('spreadsheets/spreadsheet_upload_form.html', errors=errors)
    spreadsheet = Spreadsheet.find_by_id(session['spreadsheet_id'])
    if request.method == 'POST':
        column_labels = list(request.form.values())

        error, messages = spreadsheet.validate(column_labels)
        errors.extend(messages)
        if error:
            return render_template('spreadsheets/spreadsheet_columns_form.html', spreadsheet=spreadsheet, errors=errors)

        spreadsheet.identify_columns(column_labels)
        spreadsheet.set_ids_unique()
        spreadsheet.compute_nitecap()
        spreadsheet.save_to_db()
        return redirect(url_for('.set_spreadsheet_breakpoint'))
    return render_template('spreadsheets/spreadsheet_columns_form.html', spreadsheet=spreadsheet, errors=errors)


@spreadsheet_blueprint.route('/set_spreadsheet_breakpoint', methods=['GET','POST'])
def set_spreadsheet_breakpoint():
    errors = []
    if 'spreadsheet_id' not in session or not session['spreadsheet_id']:
        errors.append("You may only work with your own spreadsheet.")
        return render_template('spreadsheets/spreadsheet_upload_form.html', errors=errors)
    spreadsheet = Spreadsheet.find_by_id(session['spreadsheet_id'])
    if request.method == 'POST':
        row_index = int(request.form['row_index'])
        spreadsheet.breakpoint = row_index
        spreadsheet.save_to_db()
        session['spreadsheet'] = spreadsheet.to_json()
        return redirect(url_for('.display_heatmap'))

    data = spreadsheet.get_raw_data()
    max_value_filter = spreadsheet.max_value_filter if spreadsheet.max_value_filter else 'null'
    ids = list(spreadsheet.get_ids())
    return render_template('spreadsheets/spreadsheet_breakpoint_form.html',
                                data=data.to_json(orient='values'),
                                x_values=spreadsheet.x_values,
                                x_labels=spreadsheet.x_labels,
                                x_label_values=spreadsheet.x_label_values,
                                qs=json.dumps(list(spreadsheet.df.nitecap_q.values)),
                                ps=json.dumps(list(spreadsheet.df.nitecap_p.values)),
                                amplitudes=json.dumps(list(spreadsheet.df.amplitude.values)),
                                peak_times=json.dumps(list(spreadsheet.df.peak_time.values)),
                                anovas=json.dumps(list(spreadsheet.df.anova_p.values)),
                                filtered=json.dumps(spreadsheet.df.filtered_out.tolist()),
                                ids=ids,
                                column_pairs=spreadsheet.column_pairs,
                                breakpoint = spreadsheet.breakpoint if spreadsheet.breakpoint is not None else 0,
                                descriptive_name = spreadsheet.descriptive_name,
                                max_value_filter = max_value_filter)



@spreadsheet_blueprint.route('/show_spreadsheet/<int:spreadsheet_id>', methods=['GET','POST'])
@requires_login
def show_spreadsheet(spreadsheet_id):
    errors = []
    user = User.find_by_email(session['email'])
    spreadsheet = user.find_user_spreadsheet_by_id(spreadsheet_id)

    if not spreadsheet:
        errors.append('You may only manage your own spreadsheets.')
        return render_template('spreadsheets/user_spreadsheets.html', user=user, errors=errors)
    if request.method == 'POST':
        row_index = int(request.form['row_index'])
        spreadsheet.breakpoint = row_index
        spreadsheet.save_to_db()
        return redirect(url_for('.display_heatmap'))

    session["spreadsheet_id"] = spreadsheet.id

    data = spreadsheet.get_raw_data()
    max_value_filter = spreadsheet.max_value_filter if spreadsheet.max_value_filter else 'null'
    ids = list(spreadsheet.get_ids())
    return render_template('spreadsheets/spreadsheet_breakpoint_form.html',
                                data=data.to_json(orient='values'),
                                x_values=spreadsheet.x_values,
                                x_labels=spreadsheet.x_labels,
                                x_label_values=spreadsheet.x_label_values,
                                qs=json.dumps(list(spreadsheet.df.nitecap_q.values)),
                                ps=json.dumps(list(spreadsheet.df.nitecap_p.values)),
                                amplitudes=json.dumps(list(spreadsheet.df.amplitude.values)),
                                peak_times=json.dumps(list(spreadsheet.df.peak_time.values)),
                                anovas=json.dumps(list(spreadsheet.df.anova_p.values)),
                                filtered=json.dumps(spreadsheet.df.filtered_out.tolist()),
                                ids=ids,
                                column_pairs=spreadsheet.column_pairs,
                                breakpoint = spreadsheet.breakpoint if spreadsheet.breakpoint is not None else 0,
                                descriptive_name=spreadsheet.descriptive_name,
                                max_value_filter = max_value_filter)


@spreadsheet_blueprint.route('/heatmap', methods=['POST'])
def display_heatmap():
    errors = []
    json_data = request.get_json()
    row_index = json_data.get('row_index',0)
    spreadsheet = Spreadsheet.find_by_id(session['spreadsheet_id'])
    spreadsheet.breakpoint = row_index
    spreadsheet.save_to_db()
    data, labels, original_indexes = spreadsheet.reduce_dataframe(spreadsheet.breakpoint)
    data = spreadsheet.normalize_data(data)
    combined_data = spreadsheet.average_replicates(data)
    heatmap_x_values = []
    for day in range(spreadsheet.days):
        for timepoint in range(spreadsheet.timepoints):
             num_replicates = spreadsheet.num_replicates[timepoint]
             for rep in range(num_replicates):
                 heatmap_x_values.append(f"Day{day + 1} Timepoint{timepoint + 1} Rep{rep + 1}")
    heatmap_data = data.where((pd.notnull(data)), None).values.tolist()
    heatmap_combined_data = combined_data.where((pd.notnull(combined_data)), None).values.tolist()
    return jsonify(
                        {
                            "heatmap_labels": labels,
                            "heatmap_data": heatmap_data,
                            "heatmap_combined_data": heatmap_combined_data,
                            "heatmap_x_values": heatmap_x_values,
                            "heatmap_indexes": list(original_indexes)
                        }
                    )


<<<<<<< HEAD
=======

@spreadsheet_blueprint.route('/jtk', methods=['POST'])
def get_jtk():
    errors = []
    json_data = request.get_json()
    row_index = json_data.get('row_index',0)
    spreadsheet = Spreadsheet.find_by_id(session['spreadsheet_id'])
    spreadsheet.breakpoint = row_index
    spreadsheet.save_to_db()
    jtk_ps, jtk_qs = spreadsheet.get_jtk()
    return jsonify( { "jtk_ps": jtk_ps,
                      "jtk_qs": jtk_qs } )

>>>>>>> e325808d
@spreadsheet_blueprint.route('/display_spreadsheets', methods=['GET'])
@requires_login
def display_spreadsheets():
    print("Display spreadsheets {session['email']}")
    user = User.find_by_email(session['email'])
    return render_template('spreadsheets/user_spreadsheets.html', user=user)


@spreadsheet_blueprint.route('/delete/<int:spreadsheet_id>', methods=['GET'])
@requires_login
def delete(spreadsheet_id):
    """
    The spreadsheet deletion is intended only for logged in users and is activated via a trashcan
    icon alongside each spreadsheet in the user's spreadsheet list.  That the spreadsheet to be
    deleted belongs to the user making the request is verified.  If so verified, the spreadsheet is
    deleted first from the database and then the originally uploaded spreadsheet file and the
    processed spreadsheet file are removed from the file system.  The user is notified in the event
    on an incomplete removal.
    :param spreadsheet_id: the spreadsheet id to be removed
    """
    errors = []
    user = User.find_by_email(session['email'])
    spreadsheet = user.find_user_spreadsheet_by_id(spreadsheet_id)
    if not spreadsheet:
        errors.append('You may only manage your own spreadsheets.')
        current_app.logger.warn(f"User {user.id} attempted to delete spreadsheet {spreadsheet_id}")
        return render_template('spreadsheets/user_spreadsheets.html', user=user, errors=errors)
    try:
        spreadsheet.delete_from_db()
        os.remove(spreadsheet.file_path)
        os.remove(spreadsheet.uploaded_file_path)
    except Exception as e:
       errors.append("The spreadsheet data may not have been all successfully removed.")
       current_app.logger.error(f"The data for spreadsheet {spreadsheet_id} could not all be successfully "
                                f"expunged.", e)
    if errors:
        return render_template('spreadsheets/user_spreadsheets.html', user=user, errors=errors)
    return redirect(url_for('.display_spreadsheets'))


@spreadsheet_blueprint.route('/download', methods=['GET'])
def download_spreadsheet():
    """
    Response to a request from the graphs page to download the spreadsheet whose id is in the session.  In this case,
    the user need not be logged in.  Nevertheless, the requested spreadsheet must be in the user's inventory.  In the
    case of a visitor, the spreadsheet must not be in the inventory of any logged in user.  If the user is authorized
    to download the spreadsheet and the file is available, the file representing the fully processed version of the
    spreadsheet is delivered as an attachment.
    """
    errors = []
    spreadsheet_id = session['spreadsheet_id']
    user = User.find_by_email(session['email'])
    spreadsheet = None
    if user:
        spreadsheet = user.find_user_spreadsheet_by_id(spreadsheet_id)
        if not spreadsheet:
            errors.append('You may only manage your own spreadsheets.')
            current_app.logger.warn(f"User {user.id} attempted to download spreadsheet {spreadsheet_id}")
            return render_template('spreadsheets/user_spreadsheets.html', user=user, errors=errors)
    else:
        spreadsheet = Spreadsheet.find_by_id(spreadsheet_id)
        if not spreadsheet:
            errors.append('The requested spreadsheet could not be found')
            return render_template('spreadsheets/spreadsheet_upload_form.html', errors=errors)
        if spreadsheet.owned():
            errors.append('You may only manage your own spreadsheets.')
            current_app.logger.warn(f"Visitor attempted to download spreadsheet {spreadsheet_id}")
            return render_template('spreadsheets/spreadsheet_upload_form.html', errors=errors)
    try:
        return send_file(spreadsheet.file_path, as_attachment=True, attachment_filename='processed_spreadsheet.txt')
    except Exception as e:
        errors.append("The processed spreadsheet data could not be downloaded.")
        current_app.logger.error(f"The processed spreadsheet data for spreadsheet {spreadsheet_id} could not be "
                                 f"downloaded.", e)
        return render_template('spreadsheets/spreadsheet_upload_form.html', errors=errors)


@spreadsheet_blueprint.route('/download/<int:spreadsheet_id>', methods=['GET'])
@requires_login
def download(spreadsheet_id):
    """
    Response to a request from the spreadsheet listing page to download the spreadsheet whose id is given in the url.
    The user must be logged in.  Additionally, the requested spreadsheet must be in the logged in user's inventory.  If
    it is and the file is available, the file representing the fully processed version of the spreadsheet is delivered
    as an attachment.
    :param spreadsheet_id: the id of the spreadsheet to download
    """
    errors = []
    user = User.find_by_email(session['email'])
    spreadsheet = user.find_user_spreadsheet_by_id(spreadsheet_id)
    if not spreadsheet:
        errors.append('You may only manage your own spreadsheets.')
        current_app.logger.warn(f"User {user.id} attempted to download spreadsheet {spreadsheet_id}")
        return render_template('spreadsheets/user_spreadsheets.html', user=user, errors=errors)
    try:
        return send_file(spreadsheet.file_path, as_attachment=True, attachment_filename='processed_spreadsheet.txt')
    except Exception as e:
        errors.append("The processed spreadsheet data could not be downloaded.")
        current_app.logger.error(f"The processed spreadsheet data for spreadsheet {spreadsheet_id} could not be "
                                 f"downloaded.", e)
        return render_template('spreadsheets/user_spreadsheets.html', user=user, errors=errors)


@spreadsheet_blueprint.route('/edit/<int:spreadsheet_id>', methods=['GET', 'POST'])
@requires_login
def edit_details(spreadsheet_id):
    """
    Allows a logged in user to edit the details of an existing spreadsheet (e.g., name, # days, # timepoints, etc).  A
    check is made to insure that the spreadsheet id sent in the url identified a spreadsheet in the logged in user's
    inventory.
    :param spreadsheet_id:  id to the spreadsheet whose details the logged in user wishes to edit.
    """
    errors = []
    user = User.find_by_email(session['email'])
    spreadsheet = user.find_user_spreadsheet_by_id(spreadsheet_id)
    if not spreadsheet:
        errors.append('You may only manage your own spreadsheets.')
        current_app.logger.warn(f"User {user.id} attempted to edit details for spreadsheet {spreadsheet_id}")
        return render_template('spreadsheets/user_spreadsheets.html', user=user, errors=errors)
    session['spreadsheet_id'] = spreadsheet_id
    if request.method == "POST":
        descriptive_name = request.form['descriptive_name']
        days = request.form['days']
        timepoints = request.form['timepoints']
        repeated_measures = request.form['repeated_measures']
        repeated_measures = True if repeated_measures == 'y' else False
        header_row = request.form['header_row']

        if not descriptive_name or len(descriptive_name) > 250:
            errors.append(f"A descriptive name is required and may be no longer than 250 characters.")
        if not days.isdigit():
            errors.append(f"The value for days is required and must be a positve integer.")
        if not timepoints.isdigit():
            errors.append(f"The value for timepoints is required and must be a positve integer.")
        if not header_row or not header_row.isdigit():
            errors.append(f"The value of the header row is required and must be a positive integer.")
        if errors:
            return render_template('spreadsheets/edit_form.html', errors=errors,
                                   descriptive_name=descriptive_name,
                                   days=days,
                                   timepoints=timepoints,
                                   repeated_measures=repeated_measures,
                                   header_row=header_row)
        spreadsheet.descriptive_name = descriptive_name
        spreadsheet.days = days
        spreadsheet.timepoints = timepoints
        spreadsheet.repeated_measures = repeated_measures
        spreadsheet.header_row = header_row
        spreadsheet.save_to_db()
        return redirect(url_for('.edit_columns'))
    return render_template('spreadsheets/edit_form.html', spreadsheet_id=spreadsheet_id,
                           descriptive_name=spreadsheet.descriptive_name,
                           days=spreadsheet.days,
                           timepoints=spreadsheet.timepoints,
                           repeated_measures=spreadsheet.repeated_measures,
                           header_row=spreadsheet.header_row)


@spreadsheet_blueprint.route('/edit', methods=['GET', 'POST'])
@requires_login
def edit_columns():
    """
    Allows a logged in user to edit the columns of an existing spreadsheet.  The spreadsheet in the session is
    verified first as belonging to the user making this request.  The column labels selected by the user are
    validated.  The user is returned to the column edit form with error messages should validation fail.  Otherwise,
    nitecap calculations are re-done in accordance with the modified column labels and the user is redirected to the
    show spreadsheet method.
    """
    errors = []
    user = User.find_by_email(session['email'])
    spreadsheet = user.find_user_spreadsheet_by_id(session['spreadsheet_id'])
    if not spreadsheet:
        errors.append('You may only manage your own spreadsheets.')
        current_app.logger.warn(f"User {user.id} attempted to edit the column labels of spreadsheet "
                                f"{session['spreadsheet_id']}")
        return render_template('spreadsheets/user_spreadsheets.html', user=user, errors=errors)
    if request.method == 'POST':
        column_labels = list(request.form.values())
        error, messages = spreadsheet.validate(column_labels)
        errors.extend(messages)
        if error:
            return render_template('spreadsheets/edit_columns_form.html', spreadsheet=spreadsheet, errors=errors)
        spreadsheet.identify_columns(column_labels)
        spreadsheet.set_ids_unique()
        spreadsheet.compute_nitecap()
        spreadsheet.save_to_db()
        return redirect(url_for('.show_spreadsheet', spreadsheet_id=spreadsheet.id))
    return render_template('spreadsheets/edit_columns_form.html', spreadsheet=spreadsheet)


@spreadsheet_blueprint.route('/save_filters', methods=['POST'])
def save_filters():
    """
    Response to ajax request to apply filters set on the graphs page.  Those filter values are also saved to the
    spreadsheet entry in the database.  The call may be made by both logged in users and visitors (annoymous user).
    :return: A json string containing filtered values along with associated q values and p values.
    """
    json_data = request.get_json()
    max_value_filter = json_data.get('max_value_filter', None)
    spreadsheet = Spreadsheet.find_by_id(session['spreadsheet_id'])
    spreadsheet.max_value_filter = max_value_filter
    spreadsheet.apply_filters()
    spreadsheet.save_to_db()
    response = jsonify({'qs': [x if x == x else None for x in list(spreadsheet.df.nitecap_q.values)],
                        'ps': [x if x == x else None for x in list(spreadsheet.df.nitecap_p.values)],
                        'filtered': spreadsheet.df.filtered_out.values.tolist()})
    return response


@spreadsheet_blueprint.route('/share', methods=['POST'])
@requires_login
def share():
    """
    Response to ajax request by logged in user to share one of the user's spreadsheets.  Incoming json specifies the
    spreadsheet to share.  Confirm that it indeed belongs to the user and if so, returns a token which encrypts the
    spreadsheet id.
    :return: json {'share': <token>}
    """
    errors = []
    user = User.find_by_email(session['email'])
    json_data = request.get_json()
    spreadsheet_id = json_data.get('spreadsheet_id', None)
    print(f"Spreadsheet {spreadsheet_id}")
    if not user.find_user_spreadsheet_by_id(spreadsheet_id):
        errors.append('You may only manage your own spreadsheets.')
        return jsonify({"errors": errors}, 401)
    return jsonify({'share': user.get_share_token(spreadsheet_id)})


@spreadsheet_blueprint.route('/share/<string:token>', methods=['GET'])
def consume_share(token):
    """
    Response to a standard get request to obtain a shared spreadsheet.  The token is verified and the spreadsheet is
    checked against the sharing user's inventory to be sure that the spreadsheet still exists and is in fact, owned
    by the sharing user.  If either the sharing user does not exist or the spreadsheet to be sharing does not exist in
    the sharing user's inventory, the receiving user is directed to the upload spreadsheet page and informed that the
    token was not comprehensible.  Otherwise a copy of all facets of the spreadsheet is made and assigned to the
    receiving user (if logged in) or to the annonymous user.  The logged in receiving user is taken to the show
    spreadsheet method while the non-logged in user is taken to the set spreadsheet breakpoint method since logged
    in users and visitors are handled differently.  If a visitor chooses to login before abandoning the spreadsheet, the
    spreadsheet will be added to that receiving user's inventory.  The sharing user has no control over further
    dissemination.
    :param token: the share token given to the receiving user
    """
    errors = []
    sharing_user, spreadsheet_id = User.verify_share_token(token)
    spreadsheet = sharing_user.find_user_spreadsheet_by_id(spreadsheet_id)
    if not spreadsheet or not sharing_user:
        errors.append("The token you received does not work.  It may have been mangled in transit.  Please request"
                      "another share")
        return render_template('spreadsheets/spreadsheet_upload_form.html', errors=errors)
    user = None
    if 'email' in session:
        user = User.find_by_email(session['email'])
    shared_spreadsheet = Spreadsheet.make_share_copy(spreadsheet, user.id if user else None)
    session['spreadsheet_id'] = shared_spreadsheet.id
    if user and shared_spreadsheet:
        return redirect(url_for('spreadsheets.show_spreadsheet', spreadsheet_id=shared_spreadsheet.id))
    if not user and shared_spreadsheet:
        return redirect(url_for('spreadsheets.set_spreadsheet_breakpoint'))
    errors.append("The spreadsheets could not be shared.")
    return render_template('spreadsheets/spreadsheet_upload_form.html', errors=errors)

@spreadsheet_blueprint.route('/compare', methods=['GET'])
@requires_login
def compare():
    errors = []
    spreadsheets = []
    datasets = []
    x_values = []
    x_labels = []
    x_label_values = []
    column_pairs = []
    descriptive_names = []
    columns = []
    compare_spreadsheets = []
    datasets = []
    user = User.find_by_email(session['email'])
    spreadsheet_ids = request.args.get('spreadsheet_ids').split(",")
    for spreadsheet_id in spreadsheet_ids:
        spreadsheet = user.find_user_spreadsheet_by_id(spreadsheet_id)
        if not spreadsheet:
            errors.append('You may only manage your own spreadsheets.')
            return render_template('spreadsheets/user_spreadsheets.html', user=user, errors=errors)
        spreadsheets.append(spreadsheet)
    errors = Spreadsheet.check_for_timepoint_consistency(spreadsheets)
    if errors:
        return render_template('spreadsheets/user_spreadsheets.html', user=user, errors=errors)
    for spreadsheet in spreadsheets:
        x_values.append(spreadsheet.x_values)
        x_labels.append(spreadsheet.x_labels)
        x_label_values.append(spreadsheet.x_label_values)
        column_pairs.append(spreadsheet.column_pairs)
        descriptive_names.append(spreadsheet.descriptive_name)
        data = spreadsheet.df
        ids = list(spreadsheet.get_ids())
        data['compare_ids'] = ids
        datasets.append(data)
        print(f"Shape prior to join with label col: {data.shape}")
    common_columns = set(datasets[0].columns).intersection(set(datasets[1].columns))
    df = pd.merge(datasets[0],datasets[1],how='inner',on="compare_ids", validate='one_to_one', suffixes=('_0','_1'), sort=False)
    df.sort_values(by=['total_delta_0'])
    print(f"Shape after join: {df.shape}")
    compare_ids = df['compare_ids'].tolist()
    datasets = []
    for i in [0,1]:
        columns.append(list(map(lambda column: column + f"_{i}"
                            if column in common_columns else column,
                            spreadsheets[i].get_raw_data().columns)))
        compare_spreadsheets.append(df[columns[i]])
        compare_spreadsheets[i].columns = spreadsheets[i].get_raw_data().columns
        print(f"Shape after sep {i}: {compare_spreadsheets[i].shape}")
        datasets.append(compare_spreadsheets[i].values.tolist())

    return render_template('spreadsheets/comparison.html',
                           data=json.dumps(datasets),
                           x_values=x_values,
                           x_labels=x_labels,
                           x_label_values=x_label_values,
                           ids=compare_ids,
                           column_pairs=column_pairs,
                           descriptive_names = descriptive_names)<|MERGE_RESOLUTION|>--- conflicted
+++ resolved
@@ -244,8 +244,6 @@
                     )
 
 
-<<<<<<< HEAD
-=======
 
 @spreadsheet_blueprint.route('/jtk', methods=['POST'])
 def get_jtk():
@@ -259,7 +257,6 @@
     return jsonify( { "jtk_ps": jtk_ps,
                       "jtk_qs": jtk_qs } )
 
->>>>>>> e325808d
 @spreadsheet_blueprint.route('/display_spreadsheets', methods=['GET'])
 @requires_login
 def display_spreadsheets():
