--- conflicted
+++ resolved
@@ -42,19 +42,7 @@
     def identify_columns(self, column_labels):
         self.column_labels = column_labels
 
-<<<<<<< HEAD
         x_values = [self.label_to_timepoint(label) for label in self.column_labels]
-=======
-        def get_timepoint_number(label):
-            match = re.search("Day(\d+) Timepoint(\d+)", label)
-            if match:
-                d,t = match.groups()
-                return int(t)-1 + (int(d)-1)*self.timepoints
-            else:
-                return None
-        x_values = [get_timepoint_number(label) for label in self.column_labels]
-
->>>>>>> fca1ac54
         self.x_values = [value for value in x_values if value is not None]
 
         # Essentially the x coordinate for the basketweave plots.
