--- conflicted
+++ resolved
@@ -160,13 +160,6 @@
             vm.runAnalysis("ANOVA", [spreadsheet], "one_way_anova");
             vm.runAnalysis("RAIN", [spreadsheet], "rain");
             vm.runAnalysis("Wave properties", [spreadsheet], "jtk", {"computeWaveProperties": true});
-<<<<<<< HEAD
-<<<<<<< HEAD
-=======
-            // vm.runAnalysis("Damping", test_spreadsheet_pair, "upside");
->>>>>>> origin/develop
-=======
->>>>>>> 109d9004
         });
 
 
