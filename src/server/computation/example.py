import os
import simplejson as json

<<<<<<< HEAD
=======
from flask import Blueprint

>>>>>>> a543527c
from app import app
from models.users.decorators import requires_account

ALGORITHMS = ["cosinor", "ls", "arser", "jtk", "one_way_anova"]
NOTIFICATION_API_ENDPOINT = os.environ["NOTIFICATION_API_ENDPOINT"]

template = {}
with open("computation/templates/index.html") as fin:
    template["homepage"] = fin.read()

with open("computation/templates/spreadsheet.html") as fin:
    template["spreadsheet"] = fin.read()


computation_test_blueprint = Blueprint("computation", __name__)


@computation_test_blueprint.route("/spreadsheets")
@requires_account
def list_spreadsheets(user):
    spreadsheets = [
        {"id": spreadsheet.id, "filename": spreadsheet.original_filename}
        for spreadsheet in user.spreadsheets
    ]

    return template["homepage"].replace(
        "DATA",
        json.dumps(
            {
                "userId": user.id,
                "spreadsheets": spreadsheets,
            }
        ),
    )


@computation_test_blueprint.route("/spreadsheet/<spreadsheetId>", methods=["get"])
@requires_account
def view_spreadsheet(user, spreadsheetId):
    spreadsheet = user.find_user_spreadsheet_by_id(spreadsheetId)
    return template["spreadsheet"].replace(
        "DATA",
        json.dumps(
            {
                "userId": user.id,
                "spreadsheet": {
                    "id": spreadsheet.id,
                    "filename": spreadsheet.original_filename,
                },
                "algorithms": ALGORITHMS,
                "NOTIFICATION_API_ENDPOINT": NOTIFICATION_API_ENDPOINT,
            }
        ),
    )<|MERGE_RESOLUTION|>--- conflicted
+++ resolved
@@ -1,11 +1,8 @@
 import os
 import simplejson as json
 
-<<<<<<< HEAD
-=======
 from flask import Blueprint
 
->>>>>>> a543527c
 from app import app
 from models.users.decorators import requires_account
 
