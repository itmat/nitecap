import boto3
import simplejson as json
from functools import wraps
import os

import pandas as pd

from flask import Blueprint, request, session
from hashlib import sha256
from io import BytesIO

from botocore.client import Config
from botocore.exceptions import ClientError

<<<<<<< HEAD
from models.users.decorators import (
    ajax_requires_account,
    ajax_requires_account_or_share,
)
=======
from models.shares import Share
from models.users.user import User
from models.users.decorators import ajax_requires_account, ajax_requires_account_or_share
>>>>>>> 32b65231

s3 = boto3.resource("s3")
s3_client = boto3.client("s3", config=Config(s3={"addressing_style": "virtual"}))
sfn = boto3.client("stepfunctions")

ALGORITHMS = ["cosinor", "ls", "arser", "jtk", "one_way_anova"]
COMPUTATION_STATE_MACHINE_ARN = os.environ["COMPUTATION_STATE_MACHINE_ARN"]
SPREADSHEET_BUCKET_NAME = os.environ["SPREADSHEET_BUCKET_NAME"]

analysis_blueprint = Blueprint("analysis", __name__)

<<<<<<< HEAD
=======
def analysis_require_account_or_share(func):
    '''
    Decorator to check for permissions before an endpoint

    Unlike users.decorators.ajax_requires_account_or_share, this one
    pulls the appropriate data (spreadsheet ids) from the analysisId
    '''
    @wraps(func)
    def decorated_func(analysisId, **kwargs):
        share_token = request.headers.get("Authentication", '')
        if share_token != '':
            # Share token present, check if the analysis is for the shared spreadsheets
            try:
                share = Share.find_by_id(share_token)
            except Exception as e:
                return "The URL you received does not work.  It may have been mangled in transit.  Please request another share.", 401
            sharing_user = User.find_by_id(share.user_id)
            parameters = json.loads(get_parameters(sharing_user, analysisId=analysisId))
            spreadsheetId = parameters['spreadsheetId']
            shared_spreadsheet_ids = [int(id) for id in share.spreadsheet_ids_str.split(',')]
            if spreadsheetId in shared_spreadsheet_ids:
                return func(**kwargs, analysisId=analysisId, user=sharing_user)
            else:
                return f"The URL you received does not work.  It may have been mangled in transit.  Please request another share.", 401
        else:
            # No share, just check user account in session cookie
            user = User.find_by_email(session['email'])
            if not user:
                return "You must be logged in or working on a spreadsheet to perform this activity.", 401
            parameters = json.loads(get_parameters(user, analysisId=analysisId))
            spreadsheetId = parameters['spreadsheetId']
            if user.find_user_spreadsheet_by_id(spreadsheetId) is not None:
                return func(**kwargs, analysisId=analysisId, user=user)
            else:
                return "The URL you received does not work. It may have been mangled in transit. Please request aanother share.", 401
    return decorated_func
>>>>>>> 32b65231

@analysis_blueprint.route("/", methods=["post"])
@ajax_requires_account_or_share
def submit_analysis(user):
    parameters = request.get_json()

    if parameters["algorithm"] not in ALGORITHMS:
        raise NotImplementedError
    if parameters["spreadsheetId"] not in [
        spreadsheet.id for spreadsheet in user.spreadsheets
    ]:
        raise KeyError

    analysis = {
        "userId": str(user.id),
        "algorithm": parameters["algorithm"],
        "spreadsheetId": parameters["spreadsheetId"],
        "version": parameters["version"],
    }

    analysisId = sha256(
        json.dumps(analysis, separators=(",", ":"), sort_keys=True).encode()
    ).hexdigest()

    try:
        s3.Object(
            SPREADSHEET_BUCKET_NAME,
            f"{user.id}/analyses/{analysisId}/parameters",
        ).upload_fileobj(BytesIO(json.dumps(parameters).encode()))

        sfn.start_execution(
            stateMachineArn=COMPUTATION_STATE_MACHINE_ARN,
            name=analysisId,
            input=json.dumps({"analysisId": analysisId, **analysis}),
            traceHeader=analysisId,
        )
    except sfn.exceptions.ExecutionAlreadyExists as error:
        # Already ran/running, so we just need to let them know about it
        return analysisId
    except Exception as error:
        return f"Failed to send request to perform computations: {error}", 500

    return analysisId


@analysis_blueprint.route("/<analysisId>/results/url", methods=["get"])
@analysis_require_account_or_share
def get_results_url(user, analysisId):
    try:
        response = s3_client.generate_presigned_url(
            "get_object",
            Params={
                "Bucket": SPREADSHEET_BUCKET_NAME,
                "Key": f"{user.id}/analyses/{analysisId}/results",
            },
        )

    except Exception as error:
        return f"Failed to generate analysis results URL: {error}", 500

    return response


def get_analysis_parameters(userId, analysisId):
    parameters = BytesIO()
    s3.Object(
        SPREADSHEET_BUCKET_NAME,
        f"{userId}/analyses/{analysisId}/parameters",
    ).download_fileobj(parameters)

    parameters.seek(0)
    return parameters.read()


def get_spreadsheets_associated_with_analysis(userId, analysisId):
    parameters = json.loads(get_analysis_parameters(userId, analysisId))

    return [parameters["spreadsheetId"]]


@analysis_blueprint.route("/<analysisId>/parameters", methods=["get"])
# TODO: should this require authorization? For now, it's used IN authorization so it cannot
# but do we really need this as an endpoint or just a function?
def get_parameters(user, analysisId):
    try:
        return get_analysis_parameters(user.id, analysisId)
    except Exception as error:
        return f"Failed to retrieve analysis parameters: {error}", 500


@analysis_blueprint.route("/<analysisId>/status", methods=["get"])
@analysis_require_account_or_share
def get_analysis_status(user, analysisId):
    """
    Possible responses:
     - RUNNING
     - COMPLETED
     - FAILED - the failure is not supposed to be due to transient network errors
     - DOES_NOT_EXIST - the analysis has never been submitted, or was submitted more than 90 days ago and it failed
    """

    try:
        s3_client.head_object(
            Bucket=SPREADSHEET_BUCKET_NAME,
            Key=f"{user.id}/analyses/{analysisId}/results",
        )
        return "COMPLETED"
    except ClientError:
        try:
            executionArn = f"{COMPUTATION_STATE_MACHINE_ARN.replace('stateMachine', 'execution')}:{analysisId}"
            status = sfn.describe_execution(executionArn=executionArn)["status"]
            if status == "RUNNING":
                return "RUNNING"
            if status == "SUCCEEDED":
                return "COMPLETED"
            if status in ["FAILED", "TIMED_OUT", "ABORTED"]:
                return "FAILED"
        except sfn.exceptions.ExecutionDoesNotExist:
            return "DOES_NOT_EXIST"


def store_spreadsheet_to_s3(spreadsheet):
    data = spreadsheet.get_raw_data().to_csv(header=False, index=False)

    index, header = spreadsheet.get_raw_data().axes
    metadata = {
        "header": header.to_list(),
        "index": index.to_list(),
        "cycle_length": spreadsheet.timepoints,
        "timepoints": spreadsheet.x_values,
    }

    with open(spreadsheet.uploaded_file_path, "rb") as original:
        s3.Object(
            SPREADSHEET_BUCKET_NAME,
            f"{spreadsheet.user.id}/spreadsheets/{spreadsheet.id}/original",
        ).upload_fileobj(
            original,
            ExtraArgs={
                "Metadata": {
                    "Filename": spreadsheet.original_filename,
                }
            },
        )

    s3.Object(
        SPREADSHEET_BUCKET_NAME,
        f"{spreadsheet.user.id}/spreadsheets/{spreadsheet.id}/data",
    ).upload_fileobj(BytesIO(data.encode()))

    s3.Object(
        SPREADSHEET_BUCKET_NAME,
        f"{spreadsheet.user.id}/spreadsheets/{spreadsheet.id}/metadata",
    ).upload_fileobj(BytesIO(json.dumps(metadata).encode()))<|MERGE_RESOLUTION|>--- conflicted
+++ resolved
@@ -12,16 +12,8 @@
 from botocore.client import Config
 from botocore.exceptions import ClientError
 
-<<<<<<< HEAD
-from models.users.decorators import (
-    ajax_requires_account,
-    ajax_requires_account_or_share,
-)
-=======
-from models.shares import Share
-from models.users.user import User
-from models.users.decorators import ajax_requires_account, ajax_requires_account_or_share
->>>>>>> 32b65231
+from computation.utils import get_analysis_parameters
+from models.users.decorators import ajax_requires_account_or_share
 
 s3 = boto3.resource("s3")
 s3_client = boto3.client("s3", config=Config(s3={"addressing_style": "virtual"}))
@@ -33,45 +25,6 @@
 
 analysis_blueprint = Blueprint("analysis", __name__)
 
-<<<<<<< HEAD
-=======
-def analysis_require_account_or_share(func):
-    '''
-    Decorator to check for permissions before an endpoint
-
-    Unlike users.decorators.ajax_requires_account_or_share, this one
-    pulls the appropriate data (spreadsheet ids) from the analysisId
-    '''
-    @wraps(func)
-    def decorated_func(analysisId, **kwargs):
-        share_token = request.headers.get("Authentication", '')
-        if share_token != '':
-            # Share token present, check if the analysis is for the shared spreadsheets
-            try:
-                share = Share.find_by_id(share_token)
-            except Exception as e:
-                return "The URL you received does not work.  It may have been mangled in transit.  Please request another share.", 401
-            sharing_user = User.find_by_id(share.user_id)
-            parameters = json.loads(get_parameters(sharing_user, analysisId=analysisId))
-            spreadsheetId = parameters['spreadsheetId']
-            shared_spreadsheet_ids = [int(id) for id in share.spreadsheet_ids_str.split(',')]
-            if spreadsheetId in shared_spreadsheet_ids:
-                return func(**kwargs, analysisId=analysisId, user=sharing_user)
-            else:
-                return f"The URL you received does not work.  It may have been mangled in transit.  Please request another share.", 401
-        else:
-            # No share, just check user account in session cookie
-            user = User.find_by_email(session['email'])
-            if not user:
-                return "You must be logged in or working on a spreadsheet to perform this activity.", 401
-            parameters = json.loads(get_parameters(user, analysisId=analysisId))
-            spreadsheetId = parameters['spreadsheetId']
-            if user.find_user_spreadsheet_by_id(spreadsheetId) is not None:
-                return func(**kwargs, analysisId=analysisId, user=user)
-            else:
-                return "The URL you received does not work. It may have been mangled in transit. Please request aanother share.", 401
-    return decorated_func
->>>>>>> 32b65231
 
 @analysis_blueprint.route("/", methods=["post"])
 @ajax_requires_account_or_share
@@ -118,8 +71,9 @@
 
 
 @analysis_blueprint.route("/<analysisId>/results/url", methods=["get"])
-@analysis_require_account_or_share
+@ajax_requires_account_or_share
 def get_results_url(user, analysisId):
+    import warnings
     try:
         response = s3_client.generate_presigned_url(
             "get_object",
@@ -135,26 +89,8 @@
     return response
 
 
-def get_analysis_parameters(userId, analysisId):
-    parameters = BytesIO()
-    s3.Object(
-        SPREADSHEET_BUCKET_NAME,
-        f"{userId}/analyses/{analysisId}/parameters",
-    ).download_fileobj(parameters)
-
-    parameters.seek(0)
-    return parameters.read()
-
-
-def get_spreadsheets_associated_with_analysis(userId, analysisId):
-    parameters = json.loads(get_analysis_parameters(userId, analysisId))
-
-    return [parameters["spreadsheetId"]]
-
-
 @analysis_blueprint.route("/<analysisId>/parameters", methods=["get"])
-# TODO: should this require authorization? For now, it's used IN authorization so it cannot
-# but do we really need this as an endpoint or just a function?
+@ajax_requires_account_or_share
 def get_parameters(user, analysisId):
     try:
         return get_analysis_parameters(user.id, analysisId)
@@ -163,7 +99,7 @@
 
 
 @analysis_blueprint.route("/<analysisId>/status", methods=["get"])
-@analysis_require_account_or_share
+@ajax_requires_account_or_share
 def get_analysis_status(user, analysisId):
     """
     Possible responses:
