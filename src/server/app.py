--- conflicted
+++ resolved
@@ -1,30 +1,7 @@
 #!/usr/bin/env python
 import os
 
-<<<<<<< HEAD
-<<<<<<< HEAD
-from dotenv import load_dotenv, find_dotenv
-
-# Load from .env file if present (for local development)
-load_dotenv(find_dotenv(usecwd=True))
-
-# Retrieve the secret key
-SECRET_KEY_ARN = os.environ["SERVER_SECRET_KEY_ARN"]
-SECRET_VALUE = boto3.client("secretsmanager").get_secret_value(SecretId=SECRET_KEY_ARN)
-os.environ["SECRET_KEY"] = SECRET_VALUE["SecretString"]
-
-from email.message import EmailMessage
-
-from apscheduler.triggers.cron import CronTrigger
-=======
-from apscheduler.triggers.cron import CronTrigger
-from dotenv import load_dotenv
-from pathlib import Path
->>>>>>> origin/develop
-from flask import Flask, render_template, request, redirect, url_for, jsonify
-=======
 from flask import Flask, render_template, jsonify
->>>>>>> 109d9004
 import werkzeug
 import json
 
