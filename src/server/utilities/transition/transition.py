--- conflicted
+++ resolved
@@ -98,11 +98,7 @@
             raise e
 
     db.session.commit()
-<<<<<<< HEAD
 
-=======
-    
->>>>>>> aceaa7b9
     # Now clean up visiting users too
     deleted_users = 0
     for user in db.session.query(User).order_by(User.id):
@@ -139,17 +135,6 @@
                 f"Skipping over spreadsheet {spreadsheet.id} from user {spreadsheet.user_id} since this is a categorical spreadsheet"
             )
             continue
-<<<<<<< HEAD
-
-        if spreadsheet.column_labels_str is None:
-            print(
-                f"Skipping over spreadsheet {spreadsheet.id} from user {spreadsheet.user_id} since it doesn't have column labels string"
-            )
-            continue
-
-        transfer_spreadsheet_to_S3_and_run_analyses(spreadsheet)
-=======
->>>>>>> aceaa7b9
 
         if spreadsheet.column_labels_str is None:
             print(
