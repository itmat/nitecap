--- conflicted
+++ resolved
@@ -53,20 +53,11 @@
         if error:
             return render_template('spreadsheet_upload_form.html', messages=messages, days=days, timepoints=timepoints)
 
-<<<<<<< HEAD
         filename = secure_filename(upload_file.filename)
         file_path = os.path.join(app.config['UPLOAD_FOLDER'], filename)
         upload_file.save(file_path)
-        spreadsheet = Spreadsheet(days, timepoints, file_path)
+        spreadsheet = Spreadsheet(days, timepoints, uploaded_file_path = file_path)
         session['spreadsheet'] = spreadsheet.to_json()
-=======
-        if upload_file and allowed_file(upload_file.filename):
-            filename = secure_filename(upload_file.filename)
-            file_path = os.path.join(app.config['UPLOAD_FOLDER'], filename)
-            upload_file.save(file_path)
-            spreadsheet = Spreadsheet(days, timepoints, uploaded_file_path = file_path)
-            session['spreadsheet'] = spreadsheet.to_json()
->>>>>>> 6be21d53
 
         return render_template('spreadsheet_columns_form.html', spreadsheet=spreadsheet)
 
